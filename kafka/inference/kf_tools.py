--- conflicted
+++ resolved
@@ -299,13 +299,9 @@
     n_pixels = len(x_analysis)/7
     x0 = np.array([x_prior for i in xrange(n_pixels)]).flatten()
     x0[6::7] = x_forecast[6::7] # Update LAI
-<<<<<<< HEAD
     lai_post_cov = P_analysis_inverse.diagonal()[6::7]
     lai_Q = Q_matrix.diagonal()[6::7]
-=======
-    print( "LAI:", -2*np.log(x_forecast[6::7]) )
-    lai_post_cov = P_analysis_inverse.diagonal()
->>>>>>> de745bb2
+
     c_inv_prior_mat = []
     for n in xrange(n_pixels):
         # inflate uncertainty
