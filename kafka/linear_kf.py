#!/usr/bin/env python
"""A fast Kalman filter implementation designed with raster data in mind. This
implementation basically performs a very fast update of the filter."""

# KaFKA A fast Kalman filter implementation for raster based datasets.
# Copyright (c) 2017 J Gomez-Dans. All rights reserved.
#
# This file is part of KaFKA.
#
# KaFKA is free software: you can redistribute it and/or modify
# it under the terms of the GNU General Public License as published by
# the Free Software Foundation, either version 3 of the License, or
# (at your option) any later version.
#
# KaFKA is distributed in the hope that it will be useful,
# but WITHOUT ANY WARRANTY; without even the implied warranty of
# MERCHANTABILITY or FITNESS FOR A PARTICULAR PURPOSE.  See the
# GNU General Public License for more details.
#
# You should have received a copy of the GNU General Public License
# along with KaFKA.  If not, see <http://www.gnu.org/licenses/>.

import logging
from collections import namedtuple

import numpy as np

import scipy.sparse as sp

# from scipy.spatial.distance import squareform, pdist

# from utils import  matrix_squeeze, spsolve2, reconstruct_array
from inference import variational_kalman
from inference import locate_in_lut, run_emulator, create_uncertainty
from inference import create_linear_observation_operator
from inference import create_nonlinear_observation_operator
from inference import iterate_time_grid
from inference import propagate_information_filter_LAI # eg
from inference import hessian_correction

# Set up logging

LOG = logging.getLogger(__name__+".linear_kf")


__author__ = "J Gomez-Dans"
__copyright__ = "Copyright 2017 J Gomez-Dans"
__version__ = "1.0 (09.03.2017)"
__license__ = "GPLv3"
__email__ = "j.gomez-dans@ucl.ac.uk"

Metadata = namedtuple('Metadata', 'mask uncertainty')
Previous_State = namedtuple("Previous_State",
                            "timestamp x_vect cov_m icov_mv")


class LinearKalman (object):
    """The main Kalman filter class operating in raster data sets. Note that the
    goal of this class is not to consider complex, time evolving models, but
    rather grotty "0-th" order models!"""
    def __init__(self, observations, output, state_mask,
                 create_observation_operator,
                 state_propagation=propagate_information_filter_LAI,
                 linear=True, n_params=1, diagnostics=True,
                 bands_per_observation=1, prior=None):
        """The class creator takes (i) an observations object, (ii) an output
        writer object, (iii) the state mask (a boolean 2D array indicating which
        pixels are used in the inference), and additionally, (iv) a state
        propagation scheme (defaults to `propagate_information_filter`),
        whether a linear model is used or not, the number of parameters in
        the state vector, whether diagnostics are being reported, and the
        number of bands per observation.
        """
        self.n_params = n_params
        self.observations = observations
        self.output = output
        self.diagnostics = diagnostics
        self.bands_per_observation = bands_per_observation
        self.state_mask = state_mask
        self.n_state_elems = self.state_mask.sum()
        self._advance = state_propagation
<<<<<<< HEAD
        self.prior = prior
        if linear:
            self._create_observation_operator = \
                                            create_linear_observation_operator
        else:
            self._create_observation_operator = \
                                        create_nonlinear_observation_operator
=======
        self._create_observation_operator = create_observation_operator
>>>>>>> 659ec416
        LOG.info("Starting KaFKA run!!!")

    def advance(self, x_analysis, P_analysis, P_analysis_inverse,
                trajectory_model, trajectory_uncertainty):
        LOG.info("Calling state propagator...")
        x_forecast, P_forecast, P_forecast_inverse = \
            self._advance(x_analysis, P_analysis, P_analysis_inverse,
                          trajectory_model, trajectory_uncertainty)
        return x_forecast, P_forecast, P_forecast_inverse

    def _set_plot_view(self, diag_string, timestep, obs):
        """This sets out the plot view for each iteration. Please override this
        method with whatever you want."""
        pass

    def _plotter_iteration_start(self, plot_obj, x, obs, mask):
        """We call this diagnostic method at the **START** of the iteration"""
        pass

    def _plotter_iteration_end(self, plot_obj, x, P, innovation, mask):
        """We call this diagnostic method at the **END** of the iteration"""
        pass

    def set_trajectory_model(self):
        """In a Kalman filter, the state is progated from time `t` to `t+1`
        using a model. We assume that this model is a matrix, and for the time
        being, the matrix is the identity matrix. That's how we roll!"""
        n = self.n_state_elems
        self.trajectory_model = sp.eye(self.n_params*n, self.n_params*n,
                                       format="csr")

    def set_trajectory_uncertainty(self, Q):
        """In a Kalman filter, the model that propagates the state from time
        `t` to `t+1` is assumed to be *wrong*, and this is indicated by having
        additive Gaussian noise, which we assume is zero-mean, and controlled
        by a covariance matrix `Q`. Here, you can provide the main diagonal of
         `Q`.

        Parameters
        -----------
        Q: array
            The main diagonal of the model uncertainty covariance matrix.
        """
        n = self.n_state_elems
        self.trajectory_uncertainty = sp.eye(self.n_params*n, self.n_params*n,
                                             format="csr")
        self.trajectory_uncertainty.setdiag(Q)

    def _get_observations_timestep(self, timestep, band=None):
        """A method that returns the observations, mask and uncertainty for a
        particular timestep. It is envisaged that applications will specialise
        this method to efficiently read and process raster datasets from disk,
        but this version will just select from a numpy array or something.

        Parameters
        ----------
        timestep: int
            This is the time step that we require the information for.
        band: int
            For multiband datasets, this selects the band to use, or `None` if
            single band dataset is used.

        Returns
        -------
        Observations (N*N), uncertainty (N*N) and mask (N*N) arrays, as well
        as relevant metadata
        """
        data = self.observations.get_band_data(timestep, band)
        return (data.observations, data.uncertainty, data.mask,
                data.metadata, data.emulator)

    def run(self, time_grid, x_forecast, P_forecast, P_forecast_inverse,
            diag_str="diagnostics",
            band=None, approx_diagonal=True, refine_diag=True,
            iter_obs_op=False, is_robust=False, dates=None):
        """Runs a complete assimilation run. Requires a temporal grid (where
        we store the timesteps where the inferences will be done, and starting
        values for the state and covariance (or inverse covariance) matrices.

        The time_grid ought to be a list with the time steps given in the same
        form as self.observation_times"""
        for timestep, locate_times, is_first in iterate_time_grid(
            time_grid, self.observations.dates):

            self.current_timestep = timestep

            if not is_first:
                LOG.info("Advancing state, %s" % timestep.strftime("%Y-%m-%d"))
                x_forecast, P_forecast, P_forecast_inverse = self.advance(
                    x_analysis, P_analysis, P_analysis_inverse,
                    self.trajectory_model, self.trajectory_uncertainty)

            is_first = False
            if len(locate_times) == 0:
                # Just advance the time
                x_analysis = x_forecast
                P_analysis = P_forecast
                P_analysis_inverse = P_forecast_inverse
                LOG.info("No observations in this time")

            else:
                # We do have data, so we assimilate

                x_analysis, P_analysis, P_analysis_inverse = self.assimilate(
                                     locate_times, x_forecast, P_forecast,
                                     P_forecast_inverse,
                                     approx_diagonal=approx_diagonal,
                                     refine_diag=refine_diag,
                                     iter_obs_op=iter_obs_op,
                                     is_robust=is_robust, diag_str=diag_str)
            LOG.info("Dumping results to disk")
            self.output.dump_data(timestep, x_analysis, P_analysis,
                                  P_analysis_inverse, self.state_mask)

    def assimilate(self, locate_times, x_forecast, P_forecast,
                   P_forecast_inverse,
                   approx_diagonal=True, refine_diag=False,
                   iter_obs_op=False, is_robust=False, diag_str="diag"):
        """The method assimilates the observatins at timestep `timestep`, using
        a prior a multivariate Gaussian distribution with mean `x_forecast` and
        variance `P_forecast`."""
        for step in locate_times:
            LOG.info("Assimilating %s..." % step.strftime("%Y-%m-%d"))
            for band in xrange(self.bands_per_observation):
                x_analysis, P_analysis, P_analysis_inverse, innovations = \
                    self.assimilate_band(band, step, x_forecast, P_forecast,
                                         P_forecast_inverse)
        self.previous_state = Previous_State(step, x_analysis,
                                             P_analysis, P_analysis_inverse)

        return x_analysis, P_analysis, P_analysis_inverse

    def assimilate_band(self, band, timestep, x_forecast, P_forecast,
                        P_forecast_inverse, convergence_tolerance=1e-3,
                        min_iterations=4):
        """A method to assimilate a band using an interative linearisation
        approach.  This method isn't very sexy, just (i) reads the data, (ii)
        iterates over the solution, updating the linearisation point and calls
        the solver a few times. Most of the work is done by the methods that
        are being called from withing, but the structure is less confusing.
        There are some things missing, such as a "robust" method and I am yet
        to add the correction to the Hessian at the end of the method just
         before it returns to the caller."""

        # Read the relevant data for cufrent timestep and band
        data = self.observations.get_band_data(timestep, band)
        not_converged = True
        # Linearisation point is set to x_forecast for first iteration
        x_prev = x_forecast*1.
        n_iter = 1
        while not_converged:
            # Create H matrix
            H_matrix = self._create_observation_operator(self.n_params,
                                                         data.emulator,
                                                         data.metadata,
                                                         data.mask,
                                                         self.state_mask,
                                                         x_prev,
                                                         band)
            x_analysis, P_analysis, P_analysis_inverse, \
                innovations, fwd_modelled = self.solver(
                    data.observations, data.mask, H_matrix, x_forecast,
                    P_forecast, P_forecast_inverse, data.uncertainty,
                    data.metadata)

            # Test convergence. We calculate the l2 norm of the difference
            # between the state at the previous iteration and the current one
            # There might be better tests, but this is quite straightforward
            passer_mask = data.mask[self.state_mask]
            maska = np.concatenate([passer_mask.ravel()
                                    for i in xrange(self.n_params)])
            convergence_norm = np.linalg.norm(x_analysis[maska] -
                                              x_prev[maska])/float(maska.sum())
            LOG.info(
                "Band {:d}, Iteration # {:d}, convergence norm: {:g}".format(
                    band, n_iter, convergence_norm))
            if (convergence_norm < convergence_tolerance) and (
                    n_iter >= min_iterations):
                # Converged!
                not_converged = False
            elif n_iter > 25:
                # Too many iterations
                LOG.warning("Bailing out after 25 iterations!!!!!!")
                not_converged = False

            x_prev = x_analysis
            n_iter += 1
        # Correct hessian for higher order terms
        P_correction = hessian_correction(data.emulator, x_analysis,
                                          data.uncertainty, innovations,
                                          data.mask, self.state_mask, band,
                                          self.n_params)
        P_analysis_inverse = P_analysis_inverse - P_correction
        # P_analysis_inverse = UPDATE HESSIAN WITH HIGHER ORDER CONTRIBUTION
        return x_analysis, P_analysis, P_analysis_inverse, innovations

    def solver(self, observations, mask, H_matrix, x_forecast, P_forecast,
               P_forecast_inv, R_mat, the_metadata):

        x_analysis, P_analysis, P_analysis_inv, \
            innovations_prime, fwd_modelled = \
            variational_kalman(
                observations, mask, self.state_mask, R_mat, H_matrix,
                self.n_params,
                x_forecast, P_forecast, P_forecast_inv, the_metadata)

        return x_analysis, P_analysis, P_analysis_inv, \
            innovations_prime, fwd_modelled<|MERGE_RESOLUTION|>--- conflicted
+++ resolved
@@ -37,6 +37,7 @@
 from inference import iterate_time_grid
 from inference import propagate_information_filter_LAI # eg
 from inference import hessian_correction
+from inference.kf_tools import propagate_and_blend_prior
 
 # Set up logging
 
@@ -78,18 +79,13 @@
         self.bands_per_observation = bands_per_observation
         self.state_mask = state_mask
         self.n_state_elems = self.state_mask.sum()
-        self._advance = state_propagation
-<<<<<<< HEAD
+        self._state_propagator = state_propagation
+        self._advance = propagate_and_blend_prior
         self.prior = prior
-        if linear:
-            self._create_observation_operator = \
-                                            create_linear_observation_operator
-        else:
-            self._create_observation_operator = \
-                                        create_nonlinear_observation_operator
-=======
+        # this allows you to pass additional information with prior needed by
+        # specific functions. All priors need a dictionary with ['function'] key.
+        # Other keys are optional
         self._create_observation_operator = create_observation_operator
->>>>>>> 659ec416
         LOG.info("Starting KaFKA run!!!")
 
     def advance(self, x_analysis, P_analysis, P_analysis_inverse,
@@ -97,7 +93,8 @@
         LOG.info("Calling state propagator...")
         x_forecast, P_forecast, P_forecast_inverse = \
             self._advance(x_analysis, P_analysis, P_analysis_inverse,
-                          trajectory_model, trajectory_uncertainty)
+                          trajectory_model, trajectory_uncertainty,
+                          self.prior, self._state_propagator)
         return x_forecast, P_forecast, P_forecast_inverse
 
     def _set_plot_view(self, diag_string, timestep, obs):
